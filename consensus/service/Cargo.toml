[package]
name = "mc-consensus-service"
version = "4.0.2"
authors = ["MobileCoin"]
edition = "2021"
license = "GPL-3.0"
readme = "README.md"
rust-version = { workspace = true }

[lib]
path = "src/lib.rs"

[[bin]]
name = "consensus-service"
path = "src/bin/main.rs"

[dependencies]
mc-attest-api = { path = "../../attest/api" }
mc-attest-core = { path = "../../attest/core" }
mc-attest-enclave-api = { path = "../../attest/enclave-api" }
mc-attest-net = { path = "../../attest/net" }
mc-attest-verifier = { path = "../../attest/verifier" }
mc-blockchain-types = { path = "../../blockchain/types" }
mc-common = { path = "../../common", features = ["log"] }
mc-connection = { path = "../../connection" }
mc-consensus-api = { path = "../../consensus/api" }
mc-consensus-enclave = { path = "../../consensus/enclave" }
mc-consensus-scp = { path = "../../consensus/scp" }
mc-consensus-service-config = { path = "config" }
mc-crypto-digestible = { path = "../../crypto/digestible" }
mc-crypto-keys = { path = "../../crypto/keys" }
mc-crypto-multisig = { path = "../../crypto/multisig" }
mc-ledger-db = { path = "../../ledger/db" }
mc-ledger-sync = { path = "../../ledger/sync" }
mc-peers = { path = "../../peers" }
mc-sgx-report-cache-api = { path = "../../sgx/report-cache/api" }
mc-sgx-report-cache-untrusted = { path = "../../sgx/report-cache/untrusted" }
mc-transaction-builder = { path = "../../transaction/builder" }
mc-transaction-core = { path = "../../transaction/core" }
mc-util-cli = { path = "../../util/cli" }
mc-util-grpc = { path = "../../util/grpc" }
mc-util-metered-channel = { path = "../../util/metered-channel" }
mc-util-metrics = { path = "../../util/metrics" }
mc-util-serial = { path = "../../util/serial" }
mc-util-telemetry = { path = "../../util/telemetry", features = ["jaeger"] }
mc-util-uri = { path = "../../util/uri" }

base64 = "0.21"
chrono = "0.4"
clap = { version = "4.1", features = ["derive", "env"] }
displaydoc = { version = "0.2", default-features = false }
fs_extra = "1.3"
futures = "0.3"
grpcio = "0.12.1"
hex = "0.4"
lazy_static = "1.4"
once_cell = "1.17"
protobuf = "2.27.1"
rand = "0.8"
rayon = "1.7"
retry = "2.0"
serde = { version = "1.0", default-features = false, features = ["alloc", "derive"] }
serde_json = "1.0"

[build-dependencies]
mc-sgx-build = { path = "../../sgx/build" }

[dev-dependencies]
mc-account-keys = { path = "../../account-keys" }
mc-common = { path = "../../common", features = ["loggers"] }
mc-consensus-enclave-mock = { path = "../../consensus/enclave/mock" }
mc-crypto-dalek = { path = "../../crypto/dalek" }
mc-crypto-ring-signature-signer = { path = "../../crypto/ring-signature/signer" }
mc-ledger-db = { path = "../../ledger/db", features = ["test_utils"] }
mc-peers-test-utils = { path = "../../peers/test-utils" }
mc-sgx-report-cache-api = { path = "../../sgx/report-cache/api" }
mc-transaction-core-test-utils = { path = "../../transaction/core/test-utils" }
mc-util-from-random = { path = "../../util/from-random" }
mc-util-logger-macros = { path = "../../util/logger-macros" }

mockall = "0.11.3"
rand_core = { version = "0.6", default-features = false }
rand_hc = "0.3"
<<<<<<< HEAD
serial_test = "1.0"
tempdir = "0.3"
=======
serial_test = "0.10"
tempfile = "3.4"
>>>>>>> ced867a3

curve25519-dalek = { version = "4.0.0-pre.2", default-features = false, features = ["nightly"] }<|MERGE_RESOLUTION|>--- conflicted
+++ resolved
@@ -81,12 +81,7 @@
 mockall = "0.11.3"
 rand_core = { version = "0.6", default-features = false }
 rand_hc = "0.3"
-<<<<<<< HEAD
 serial_test = "1.0"
-tempdir = "0.3"
-=======
-serial_test = "0.10"
 tempfile = "3.4"
->>>>>>> ced867a3
 
 curve25519-dalek = { version = "4.0.0-pre.2", default-features = false, features = ["nightly"] }